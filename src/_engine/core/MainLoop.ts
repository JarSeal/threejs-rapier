import { Clock, type Renderer, type Scene } from 'three/webgpu';
import { createNewDebuggerPane, createDebuggerTab } from '../debug/DebuggerGUI';
import { initStats, updateStats } from '../debug/Stats';
import { getAllCamerasAsArray, getCurrentCamera } from './Camera';
import { getRenderer } from './Renderer';
import {
  getRootScene,
  getSceneResizers,
  runSceneAppLoopers,
  runSceneMainLateLoopers,
  runSceneMainLoopers,
} from './Scene';
import { lerror, lwarn } from '../utils/Logger';
import { lsGetItem, lsSetItem } from '../utils/LocalAndSessionStorage';
import { getWindowSize } from '../utils/Window';
import { getEnv, isDebugEnvironment, isProdTestMode, isProductionEnvironment } from './Config';
import { initDebugTools } from '../debug/DebugTools';
import { stepPhysicsWorld } from './PhysicsRapier';
import { getSvgIcon } from './UI/icons/SvgIcon';
import { updateHelpers } from './Helpers';
import { InitOnScreenTools, updateOnScreenTools } from '../debug/OnScreenTools';
import { BindingApi } from '@tweakpane/core';
import { updateInputControllerLoopActions } from './InputControls';
import { countRayCastFrames, initRayCasting } from './Raycast';

const LS_KEY = 'debugLoop';
const clock = new Clock();
let delta = 0;
let deltaApp = 0;
let accDelta = clock.getDelta();
let accDeltaApp = clock.getDelta();
let mainLoopInitiated = false;
const resizers: { [key: string]: () => void } = {};

export type LoopState = {
  masterPlay: boolean;
  appPlay: boolean;
  isMasterPlaying: boolean;
  isAppPlaying: boolean;
  playSpeedMultiplier: number;
  maxFPS: number;
  maxFPSInterval: number;
};

let loopState: LoopState = {
  masterPlay: true,
  appPlay: true,
  isMasterPlaying: false,
  isAppPlaying: false,
  playSpeedMultiplier: 1,
  maxFPS: 0, // 0 = maxFPS limiter is off and is not used
  maxFPSInterval: 0, // if maxFPS = 60, then this would be 1 / 60
};

/**
 * Returns the main loop delta time
 * @returns (number) delta time
 */
export const getDelta = () => delta;

/**
 * Returns the app loop delta time
 * @returns (number) delta time
 */
export const getAppDelta = () => deltaApp;

/**
 * Returns linear speed value in relation to main loop delta time
 * @param unitsPerSecond (number) units per second
 * @returns (number) transformed speed value (delta * unitsPerSecond)
 */
export const transformMainSpeedValue = (unitsPerSecond: number) => delta * unitsPerSecond;

/**
 * Returns linear speed value in relation to app loop delta time
 * @param unitsPerSecond (number) units per second
 * @returns (number) transformed speed value (delta * unitsPerSecond)
 */
export const transformAppSpeedValue = (unitsPerSecond: number) => deltaApp * unitsPerSecond;

/**
 * Transforms time value in relation to the loopState.playSpeedMultiplier
 * @param durationInMs (number) duration in milliseconds to transform
 * @returns (number) transformed duration in milliseconds (durationInMs * loopState.playSpeedMultiplier)
 */
export const transformTimeValue = (durationInMs: number) =>
  durationInMs * loopState.playSpeedMultiplier;

let mainLoop: () => void = () => {};

// LOOP (for debug)
// **************************************
const mainLoopForDebug = async () => {
  const dt = clock.getDelta();
  if (loopState.masterPlay) {
    delta = dt * loopState.playSpeedMultiplier;
    requestAnimationFrame(mainLoop);
    loopState.isMasterPlaying = true;
  } else {
    loopState.isMasterPlaying = false;
    return;
  }

  // Update helpers (only in debug)
  updateHelpers();

  // main loopers
  runSceneMainLoopers(delta);

  const renderer = getRenderer() as Renderer;
  const rootScene = getRootScene() as Scene;
  if (loopState.appPlay) {
    loopState.isAppPlaying = true;
    deltaApp = dt * loopState.playSpeedMultiplier;

<<<<<<< HEAD
    // Update loop action inputs
    updateInputControllerLoopActions(deltaApp);

    // app loopers
    runSceneAppLoopers(deltaApp);

    // Count ray cast frames
    countRayCastFrames();

=======
>>>>>>> 80d01bdf
    if (loopState.maxFPS > 0) {
      // maxFPS limiter
      accDeltaApp += dt;
      if (accDeltaApp > loopState.maxFPSInterval) {
        // Update loop action inputs
        updateInputControllerLoopActions(deltaApp);
        // app loopers
        runSceneAppLoopers(deltaApp);
        await renderer.renderAsync(rootScene, getCurrentCamera()).then(() => {
          runSceneMainLateLoopers(delta);
          updateStats(renderer);
          accDeltaApp = accDeltaApp % loopState.maxFPSInterval;
        });
      }
    } else {
      // No maxFPS limiter
      // Update loop action inputs
      updateInputControllerLoopActions(deltaApp);
      // app loopers
      runSceneAppLoopers(deltaApp);
      await renderer.renderAsync(rootScene, getCurrentCamera()).then(() => {
        runSceneMainLateLoopers(delta);
        updateStats(renderer);
      });
    }
  } else {
    // Only master loop is playing (app loop is paused)
    loopState.isAppPlaying = false;
    if (loopState.maxFPS > 0) {
      // maxFPS limiter
      accDelta += dt;
      if (accDelta > loopState.maxFPSInterval) {
        await renderer.renderAsync(rootScene, getCurrentCamera()).then(() => {
          runSceneMainLateLoopers(delta);
          updateStats(renderer);
          accDelta = accDelta % loopState.maxFPSInterval;
        });
      }
    } else {
      // No maxFPS limiter
      await renderer.renderAsync(rootScene, getCurrentCamera()).then(() => {
        runSceneMainLateLoopers(delta);
        updateStats(renderer);
      });
    }
  }
};

// LOOP (for production)
// **************************************
const mainLoopForProduction = async () => {
  const dt = clock.getDelta();
  if (loopState.masterPlay) {
    delta = dt * loopState.playSpeedMultiplier;
    requestAnimationFrame(mainLoop);
    loopState.isMasterPlaying = true;
  } else {
    loopState.isMasterPlaying = false;
    return;
  }
  // main loopers
  runSceneMainLoopers(delta);
  if (loopState.appPlay) {
    loopState.isAppPlaying = true;
    deltaApp = dt * loopState.playSpeedMultiplier;
    // app loopers
    runSceneAppLoopers(deltaApp);
    // Update loop action inputs
    updateInputControllerLoopActions(deltaApp);
    await (getRenderer() as Renderer)
      .renderAsync(getRootScene() as Scene, getCurrentCamera())
      .then(() => runSceneMainLateLoopers(delta));
  } else {
    loopState.isAppPlaying = false;
    await (getRenderer() as Renderer)
      .renderAsync(getRootScene() as Scene, getCurrentCamera())
      .then(() => {
        runSceneMainLateLoopers(delta);
      });
  }
};

// LOOP (for production with FPS limiter)
// **************************************
const mainLoopForProductionWithFPSLimiter = async () => {
  const dt = clock.getDelta();
  if (loopState.masterPlay) {
    delta = dt * loopState.playSpeedMultiplier;
    requestAnimationFrame(mainLoop);
    loopState.isMasterPlaying = true;
  } else {
    loopState.isMasterPlaying = false;
    return;
  }
  // main loopers
  runSceneMainLoopers(delta);
  const renderer = getRenderer() as Renderer;
  const rootScene = getRootScene() as Scene;
  if (loopState.appPlay) {
    loopState.isAppPlaying = true;
    deltaApp = dt * loopState.playSpeedMultiplier;
    accDeltaApp += dt;
    if (accDeltaApp > loopState.maxFPSInterval) {
      // app loopers
      runSceneAppLoopers(deltaApp);
      // Update loop action inputs
      updateInputControllerLoopActions(deltaApp);
      await renderer.renderAsync(rootScene, getCurrentCamera()).then(() => {
        runSceneMainLateLoopers(delta);
        accDeltaApp = accDeltaApp % loopState.maxFPSInterval;
      });
    }
  } else {
    loopState.isAppPlaying = false;
    accDelta += dt;
    if (accDelta > loopState.maxFPSInterval) {
      await renderer.renderAsync(rootScene, getCurrentCamera()).then(() => {
        runSceneMainLateLoopers(delta);
        accDelta = accDelta % loopState.maxFPSInterval;
      });
    }
  }
};

/**
 * Initializes the main loop. Requires that the renderer, camera, and scene have been created.
 */
export const initMainLoop = async () => {
  // Make sure initMainLoop is only initiated once
  if (mainLoopInitiated) return;
  mainLoopInitiated = true;

  const renderer = getRenderer();
  const currentCamera = getCurrentCamera();
  if (!renderer) {
    const msg = 'Renderer has not been created or has been deleted (initMainLoop).';
    lerror(msg);
    throw new Error(msg);
  }
  if (!currentCamera) {
    const msg = 'Current camera has not been created or has been deleted (initMainLoop).';
    lerror(msg);
    throw new Error(msg);
  }

  // Add three.js global resizer
  resizers['canvasResizer'] = () => {
    const renderer = getRenderer();
    if (!renderer) throw new Error('Could not find current renderer in canvas resizer.');
    const windowSize = getWindowSize();
    const cameras = getAllCamerasAsArray();
    for (let i = 0; i < cameras.length; i++) {
      cameras[i].aspect = windowSize.aspect;
      cameras[i].updateProjectionMatrix();
    }
    renderer.setSize(windowSize.width, windowSize.height);
  };
  window.addEventListener(
    'resize',
    () => {
      // Global resizers
      const ids = Object.keys(resizers);
      for (let i = 0; i < ids.length; i++) {
        resizers[ids[i]]();
      }

      // Scene resizers
      const sceneResizers = getSceneResizers();
      if (sceneResizers) {
        for (let i = 0; i < sceneResizers.length; i++) {
          sceneResizers[i]();
        }
      }
    },
    false
  );

  const maxFPS = Number(getEnv('VITE_MAX_FPS'));
  if (maxFPS !== undefined && !isNaN(maxFPS)) {
    loopState.maxFPS = maxFPS;
    if (maxFPS > 0) loopState.maxFPSInterval = 1 / maxFPS;
  }

  if (isDebugEnvironment() || isProdTestMode()) {
    const savedValues = lsGetItem(LS_KEY, loopState);
    loopState = {
      ...loopState,
      ...savedValues,
    };
    createLoopDebugControls();
  }

  initRayCasting();

  if (isDebugEnvironment()) {
    initStats();
    initDebugTools();

    mainLoop = mainLoopForDebug;
  } else if (isProductionEnvironment() && loopState.maxFPS > 0) {
    mainLoop = mainLoopForProductionWithFPSLimiter;
  } else {
    mainLoop = mainLoopForProduction;
  }

  await renderer.renderAsync(getRootScene() as Scene, currentCamera);
  if (loopState.masterPlay) {
    // Wait for a few loops and start the main loop and physics loop
    setTimeout(() => requestAnimationFrame(mainLoop), 100);
    setTimeout(() => requestAnimationFrame(() => stepPhysicsWorld(loopState)), 100);
  }
};

/**
 * Adds a global resizer function.
 * @param id (string) resizer id
 * @param resizer (() => void) resizer function
 */
export const addResizer = (id: string, resizer: () => void) => {
  if (resizers[id]) {
    throw new Error(
      `A resizer with the id "${id}" already exists. Delete the old resizer first before adding one with this id or pick another id.`
    );
  }
  resizers[id] = resizer;
};

/**
 * Deletes a resizer with an id
 * @param id (string) resizer id
 */
export const deleteResizer = (id: string) => {
  if (!resizers[id]) {
    lwarn(`Could not find resizer with id "${id}" in deleteResizer.`);
    return;
  }
  delete resizers[id];
};

// Debug GUI for loop
let masterPlayBinding: BindingApi | null = null;
let appPlayBinding: BindingApi | null = null;
const createLoopDebugControls = () => {
  // Init On Screen Tools
  InitOnScreenTools();

  if (!isProdTestMode) return;

  const icon = getSvgIcon('infinity');
  createDebuggerTab({
    id: 'loopControls',
    buttonText: icon,
    title: 'Loop controls',
    orderNr: 4,
    container: () => {
      const { container, debugGUI } = createNewDebuggerPane('loop', `${icon} Loop Controls`);
      masterPlayBinding = debugGUI
        .addBinding(loopState, 'masterPlay', { label: 'Master loop' })
        .on('change', (e) => {
          if (e.value) {
            requestAnimationFrame(mainLoop);
            requestAnimationFrame(() => stepPhysicsWorld(loopState));
          }
          lsSetItem(LS_KEY, loopState);
          updateOnScreenTools('PLAY');
        });
      appPlayBinding = debugGUI
        .addBinding(loopState, 'appPlay', { label: 'App loop' })
        .on('change', () => {
          lsSetItem(LS_KEY, loopState);
          requestAnimationFrame(() => stepPhysicsWorld(loopState));
          updateOnScreenTools('PLAY');
        });
      debugGUI
        .addBinding(loopState, 'maxFPS', { label: 'Forced max FPS (0 = off)', step: 1, min: 0 })
        .on('change', (e) => {
          const value = e.value;
          if (value > 0) {
            loopState.maxFPSInterval = 1 / value;
            lsSetItem(LS_KEY, loopState);
            return;
          }
          lsSetItem(LS_KEY, loopState);
        });
      debugGUI
        .addBinding(loopState, 'playSpeedMultiplier', {
          label: 'Play speed multiplier',
          step: 0.01,
          min: 0,
        })
        .on('change', (e) => {
          loopState.playSpeedMultiplier = e.value;
          lsSetItem(LS_KEY, loopState);
        });
      return container;
    },
  });
};

/**
 * Toggles the main loop player state (play / pause)
 * @param value (boolean) optional value whether the loop state in playing (true) or paused (false). If not provided then value is the opposite to the current value.
 */
export const toggleMainPlay = (value?: boolean) => {
  if (value !== undefined) {
    loopState.masterPlay = value;
  } else {
    loopState.masterPlay = !loopState.masterPlay;
  }
  if (loopState.masterPlay && !loopState.isMasterPlaying) requestAnimationFrame(mainLoop);
  masterPlayBinding?.refresh();
};

/**
 * Toggles the app loop player state (play / pause)
 * @param value (boolean) optional value whether the loop state in playing (true) or paused (false). If not provided then value is the opposite to the current value.
 */
export const toggleAppPlay = (value?: boolean) => {
  if (value !== undefined) {
    loopState.appPlay = value;
    return;
  }
  loopState.appPlay = !loopState.appPlay;
  appPlayBinding?.refresh();
};

/**
 * Returns the read-only loop state object
 * @returns ({@link LoopState}) copy of LoopState
 */
export const getReadOnlyLoopState = () => JSON.parse(JSON.stringify(loopState)) as LoopState;

/**
 * Returns the play speed multiplier
 * @returns (number) loopState.playSpeedMultiplier
 */
export const getPlaySpeedMultiplier = () => loopState.playSpeedMultiplier;

export const setPlaySpeedMultiplier = (multiplier: number) =>
  (loopState.playSpeedMultiplier = multiplier < 0 ? 0 : multiplier);<|MERGE_RESOLUTION|>--- conflicted
+++ resolved
@@ -113,18 +113,6 @@
     loopState.isAppPlaying = true;
     deltaApp = dt * loopState.playSpeedMultiplier;
 
-<<<<<<< HEAD
-    // Update loop action inputs
-    updateInputControllerLoopActions(deltaApp);
-
-    // app loopers
-    runSceneAppLoopers(deltaApp);
-
-    // Count ray cast frames
-    countRayCastFrames();
-
-=======
->>>>>>> 80d01bdf
     if (loopState.maxFPS > 0) {
       // maxFPS limiter
       accDeltaApp += dt;
@@ -133,6 +121,8 @@
         updateInputControllerLoopActions(deltaApp);
         // app loopers
         runSceneAppLoopers(deltaApp);
+        // Count ray cast frames
+        countRayCastFrames();
         await renderer.renderAsync(rootScene, getCurrentCamera()).then(() => {
           runSceneMainLateLoopers(delta);
           updateStats(renderer);
@@ -145,6 +135,8 @@
       updateInputControllerLoopActions(deltaApp);
       // app loopers
       runSceneAppLoopers(deltaApp);
+      // Count ray cast frames
+      countRayCastFrames();
       await renderer.renderAsync(rootScene, getCurrentCamera()).then(() => {
         runSceneMainLateLoopers(delta);
         updateStats(renderer);
